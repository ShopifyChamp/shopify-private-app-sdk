--- conflicted
+++ resolved
@@ -12,101 +12,111 @@
 class Client implements ClientInterface
 {
     /**
-     * define constant for current Shopify api version
+     * Define constant for current Shopify api version
      */
     const SHOPIFY_API_VERSION = '2020-07';
 
     /**
-     * define rest api call
+     * Define rest api call
      */
     const REST_API = 'rest';
 
     /**
-     * define private app
+     * Define private app
      */
     const PRIVATE_APP = 'private';
 
     /**
-     * header parameter of shopify access token
+     * Header parameter of shopify access token
      */
     const SHOPIFY_ACCESS_TOKEN = 'X-Shopify-Access-Token';
 
     /**
-     * denine response header pagination string
+     * Define response header pagination string
      */
     const PAGINATION_STRING = 'Link';
 
     /**
-     * response header parameter of shopify api limit
+     * Response header parameter of shopify api limit
      */
     const API_CALL_RATE_LIMIT_HEADER = 'http_x_shopify_shop_api_call_limit';
 
     /**
-     * define graphQL api call
+     * Define graphQL api call
      */
     const GRAPHQL = 'graphql';
 
     /**
      * Shopify graphql base url
+     *
      * @var string
      */
     protected $graphql_api_url = "https://{shopify_domain}/admin/api/{version}/graphql.json";
 
     /**
-     * rest api url for custom/public app
+     * Rest api url for custom/public app
+     *
      * @var string
      */
     protected $rest_api_url = 'https://{shopify_domain}/admin/api/{version}/{resource}.json';
 
     /**
      * Shopify domain name
+     *
      * @var string
      */
     protected $shop;
 
     /**
      * Shopify api key
+     *
      * @var string
      */
     protected $api_key;
 
     /**
      * Shopify password for private app
+     *
      * @var string
      */
     protected $password;
 
     /**
      * Shopify shared secret key for private app
+     *
      * @var string
      */
     protected $api_secret_key;
 
     /**
      * access token for public app
+     *
      * @var string
      */
     protected $access_token;
+
     /**
      * array('version')
+     *
      * @var array
      */
     protected $api_params;
 
     /**
      * Shopify api call url
+     *
      * @var array
      */
     protected $base_urls;
 
     /**
-     * get api header array according to private and public app for rest api
+     * Get api header array according to private and public app for rest api
      * @var array
      */
     protected $restApiRequestHeaders;
 
     /**
-     * get api header array according to private and public app for graphql api
+     * Get api header array according to private and public app for graphql api
      * @var array
      */
     protected $graphqlApiRequestHeaders;
@@ -118,25 +128,26 @@
     protected $api_version;
 
     /**
-     * get response header
+     * Get response header
      * @var string
      */
     protected $next_page;
 
     /**
-     * get response header
+     * Get response header
      * @var string
      */
     protected $prev_page;
 
     /**
-     * static variable to api is going to reach
+     * Static variable to api is going to reach
      * @var bool
      */
     protected static $wait_next_api_call = false;
 
     /**
-     * prepare data for rest api request
+     * Prepare data for rest api request
+     *
      * @param $method
      * @param $path
      * @param array $params
@@ -188,6 +199,7 @@
 
     /**
      * Prepare data for graphql api request
+     *
      * @param string $url
      * @return string
      *
@@ -197,7 +209,8 @@
     }
 
     /**
-     * prepare data for graphql api request
+     * Prepare data for graphql api request
+     *
      * @param string $query
      * @return mixed|void
      * @throws ApiException
@@ -244,20 +257,9 @@
         catch (RequestException $e)
         {
             $json_error = json_decode($e->getResponse()->getBody()->getContents(),true);
-            if (isset($json_error['errors'])) {
-<<<<<<< HEAD
-                $error_message = \GuzzleHttp\json_encode($json_error);
-=======
-                $error_message = $json_error['errors'];
->>>>>>> 32ac7cf7
-            }
-            else {
-                $error_message = $e->getMessage();
-            }
-
+            $error_message = $json_error['errors'] ?? $e->getMessage();
             if(is_array($error_message))
                 $error_message = json_encode($error_message);
-
             throw new ApiException($error_message,$e->getCode());
         }
     }
